--- conflicted
+++ resolved
@@ -51,7 +51,7 @@
         HttpClientHandler handler;
         HttpClient client;
         string cookieHeader;
-        Logger logger;
+        private Logger logger;
 
         public SceneAccess(Logger l)
         {
@@ -138,9 +138,8 @@
 
             var searchUrl = string.Format(SearchUrl, searchSection, searchCategory, searchString);
 
-<<<<<<< HEAD
             string results;
-            if (Program.IsWindows)
+            if (Engine.IsWindows)
             {
                 results = await client.GetStringAsync(searchUrl);
             }
@@ -149,18 +148,6 @@
                 var response = await CurlHelper.GetAsync(searchUrl, cookieHeader);
                 results = Encoding.UTF8.GetString(response.Content);
             }
-=======
-                string results;
-                if (Engine.IsWindows)
-                {
-                    results = await client.GetStringAsync(searchUrl);
-                }
-                else
-                {
-                    var response = await CurlHelper.GetAsync(searchUrl, cookieHeader);
-                    results = Encoding.UTF8.GetString(response.Content);
-                }
->>>>>>> 58911849
 
             try
             {
