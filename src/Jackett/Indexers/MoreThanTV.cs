--- conflicted
+++ resolved
@@ -51,7 +51,7 @@
         CookieContainer cookies;
         HttpClientHandler handler;
         HttpClient client;
-        Logger logger;
+        private Logger logger;
 
         string cookieHeader;
         int retries = 3;
@@ -154,7 +154,7 @@
             var episodeSearchUrl = SearchUrl + HttpUtility.UrlEncode(searchString);
 
             string results;
-            if (Program.IsWindows)
+            if (Engine.IsWindows)
             {
                 results = await client.GetStringAsync(episodeSearchUrl, retries);
             }
@@ -166,17 +166,8 @@
             try
             {
 
-<<<<<<< HEAD
                 var json = JObject.Parse(results);
                 foreach (JObject r in json["response"]["results"])
-=======
-                string results;
-                if (Engine.IsWindows)
-                {
-                    results = await client.GetStringAsync(episodeSearchUrl, retries);
-                }
-                else
->>>>>>> 58911849
                 {
                     DateTime pubDate = DateTime.MinValue;
                     double dateNum;
