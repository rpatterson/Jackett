--- conflicted
+++ resolved
@@ -1,9 +1,6 @@
 ﻿using CsQuery;
 using Jackett.Models;
-<<<<<<< HEAD
 using Jackett.Services;
-=======
->>>>>>> 705890d5
 using Jackett.Utils;
 using Newtonsoft.Json.Linq;
 using NLog;
@@ -20,7 +17,6 @@
 
 namespace Jackett.Indexers
 {
-<<<<<<< HEAD
     public class SpeedCD : BaseIndexer, IIndexer
     {
         private readonly string LoginUrl = "";
@@ -28,35 +24,11 @@
         private readonly string SearchFormData = "c53=1&c49=1&c2=1&c52=1&c41=1&c50=1&c30=1&jxt=4&jxw=b";
         private readonly string CommentsUrl ="";
         private readonly string DownloadUrl = "";
-=======
-    public class SpeedCD : IIndexer
-    {
-        public event Action<IIndexer, JToken> OnSaveConfigurationRequested;
-
-        public event Action<IIndexer, string, Exception> OnResultParsingError;
-
-        public string DisplayName { get { return "Speed.cd"; } }
-
-        public string DisplayDescription { get { return "Your home now!"; } }
-
-        public Uri SiteLink { get { return new Uri(BaseUrl); } }
-
-        public bool RequiresRageIDLookupDisabled { get { return true; } }
-
-        const string BaseUrl = "http://speed.cd";
-        const string LoginUrl = BaseUrl + "/take_login.php";
-        const string SearchUrl = BaseUrl + "/V3/API/API.php";
-        const string SearchFormData = "c53=1&c49=1&c2=1&c52=1&c41=1&c50=1&c30=1&jxt=4&jxw=b";
-        const string CommentsUrl = BaseUrl + "/t/{0}";
-        const string DownloadUrl = BaseUrl + "/download.php?torrent={0}";
->>>>>>> 705890d5
 
         CookieContainer cookies;
         HttpClientHandler handler;
         HttpClient client;
-        Logger logger;
 
-<<<<<<< HEAD
          public SpeedCD(IIndexerManagerService i, Logger l) :
             base(name: "Speed.cd",
           description: "Your home now!",
@@ -69,15 +41,7 @@
             SearchUrl = SiteLink + "/V3/API/API.php";
             CommentsUrl = SiteLink + "/t/{0}";
             DownloadUrl = SiteLink + "/download.php?torrent={0}";
-            
-=======
-        public bool IsConfigured { get; private set; }
 
-        public SpeedCD(Logger l)
-        {
-            logger = l;
-            IsConfigured = false;
->>>>>>> 705890d5
             cookies = new CookieContainer();
             handler = new HttpClientHandler
             {
@@ -126,11 +90,7 @@
 
         public void LoadFromSavedConfiguration(JToken jsonConfig)
         {
-<<<<<<< HEAD
             cookies.FillFromJson(SiteLink, jsonConfig, logger);
-=======
-            cookies.FillFromJson(new Uri(BaseUrl), jsonConfig, logger);
->>>>>>> 705890d5
             IsConfigured = true;
         }
 
