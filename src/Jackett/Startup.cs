--- conflicted
+++ resolved
@@ -1,294 +1,143 @@
-<<<<<<< HEAD
-﻿using Owin;
-using System;
-using System.Collections.Generic;
-using System.Linq;
-using System.Reflection;
-using System.Text;
-using System.Threading.Tasks;
-using System.Web.Http;
-using Autofac.Integration.WebApi;
-using Microsoft.Owin;
-using Jackett;
-using Microsoft.Owin.StaticFiles;
-using Microsoft.Owin.FileSystems;
-using Autofac;
-using Jackett.Services;
-using System.Web.Http.Tracing;
-using Jackett.Utils;
-using Microsoft.AspNet.Identity;
-
-[assembly: OwinStartup(typeof(Startup))]
-namespace Jackett
-{
-    public class Startup
-    {
-        public static bool TracingEnabled
-        {
-            get;
-            set;
-        }
-
-        public static bool LogRequests
-        {
-            get;
-            set;
-        }
-
-        public static string ClientOverride
-        {
-            get;
-            set;
-        }
-
-        public static string ProxyConnection
-        {
-            get;
-            set;
-        }
-        public static bool? DoSSLFix
-        {
-            get;
-            set;
-        }
-
-        public static bool? IgnoreSslErrors
-        {
-            get;
-            set;
-        }
-
-        public void Configuration(IAppBuilder appBuilder)
-        {
-            // Configure Web API for self-host. 
-            var config = new HttpConfiguration();
-
-            appBuilder.Use<WebApiRootRedirectMiddleware>();
-
-            // Setup tracing if enabled
-            if (TracingEnabled)
-            {
-                config.EnableSystemDiagnosticsTracing();
-                config.Services.Replace(typeof(ITraceWriter), new WebAPIToNLogTracer());
-            }
-            // Add request logging if enabled
-            if (LogRequests)
-            {
-                config.MessageHandlers.Add(new WebAPIRequestLogger());
-            }
-            config.DependencyResolver = new AutofacWebApiDependencyResolver(Engine.GetContainer());
-            config.MapHttpAttributeRoutes();
-
-            config.Routes.MapHttpRoute(
-                name: "Admin",
-                routeTemplate: "admin/{action}",
-                defaults: new { controller = "Admin" }
-            );
-
-            config.Routes.MapHttpRoute(
-                name: "apiDefault",
-                routeTemplate: "api/{indexerID}",
-                defaults: new { controller = "Torznab", action = "Call" }
-            );
-
-            config.Routes.MapHttpRoute(
-               name: "api",
-               routeTemplate: "api/{indexerID}/api",
-               defaults: new { controller = "Torznab", action = "Call" }
-           );
-
-            config.Routes.MapHttpRoute(
-               name: "torznabDefault",
-               routeTemplate: "torznab/{indexerID}",
-               defaults: new { controller = "Torznab", action = "Call" }
-           );
-
-            config.Routes.MapHttpRoute(
-               name: "torznab",
-               routeTemplate: "torznab/{indexerID}/api",
-               defaults: new { controller = "Torznab", action = "Call" }
-           );
-
-            config.Routes.MapHttpRoute(
-              name: "potatoDefault",
-              routeTemplate: "potato/{indexerID}",
-              defaults: new { controller = "Potato", action = "Call" }
-          );
-
-            config.Routes.MapHttpRoute(
-               name: "potato",
-               routeTemplate: "potato/{indexerID}/api",
-               defaults: new { controller = "Potato", action = "Call" }
-           );
-
-            config.Routes.MapHttpRoute(
-                name: "download",
-                routeTemplate: "dl/{indexerID}/{apiKey}",
-                defaults: new { controller = "Download", action = "Download" }
-            );
-
-            config.Routes.MapHttpRoute(
-              name: "blackhole",
-              routeTemplate: "bh/{indexerID}/{apikey}/{path}",
-              defaults: new { controller = "Blackhole", action = "Blackhole" }
-          );
-
-            appBuilder.UseWebApi(config);
-
-
-            appBuilder.UseFileServer(new FileServerOptions
-            {
-                RequestPath = new PathString(string.Empty),
-                FileSystem = new PhysicalFileSystem(Engine.ConfigService.GetContentFolder()),
-                EnableDirectoryBrowsing = false,
-
-            });
-
-        }
-    }
-}
-=======
-﻿using Owin;
-using System;
-using System.Collections.Generic;
-using System.Linq;
-using System.Reflection;
-using System.Text;
-using System.Threading.Tasks;
-using System.Web.Http;
-using Autofac.Integration.WebApi;
-using Microsoft.Owin;
-using Jackett;
-using Microsoft.Owin.StaticFiles;
-using Microsoft.Owin.FileSystems;
-using Autofac;
-using Jackett.Services;
-using System.Web.Http.Tracing;
-using Jackett.Utils;
-using Microsoft.AspNet.Identity;
-
-[assembly: OwinStartup(typeof(Startup))]
-namespace Jackett
-{
-    public class Startup
-    {
-        public static bool TracingEnabled
-        {
-            get;
-            set;
-        }
-
-        public static bool LogRequests
-        {
-            get;
-            set;
-        }
-
-        public static string ClientOverride
-        {
-            get;
-            set;
-        }
-
-        public static bool? DoSSLFix
-        {
-            get;
-            set;
-        }
-
-        public static bool? IgnoreSslErrors
-        {
-            get;
-            set;
-        }
-
-        public void Configuration(IAppBuilder appBuilder)
-        {
-            // Configure Web API for self-host. 
-            var config = new HttpConfiguration();
-
-            appBuilder.Use<WebApiRootRedirectMiddleware>();
-
-            // Setup tracing if enabled
-            if (TracingEnabled)
-            {
-                config.EnableSystemDiagnosticsTracing();
-                config.Services.Replace(typeof(ITraceWriter), new WebAPIToNLogTracer());
-            }
-            // Add request logging if enabled
-            if (LogRequests)
-            {
-                config.MessageHandlers.Add(new WebAPIRequestLogger());
-            }
-            config.DependencyResolver = new AutofacWebApiDependencyResolver(Engine.GetContainer());
-            config.MapHttpAttributeRoutes();
-
-            config.Routes.MapHttpRoute(
-                name: "Admin",
-                routeTemplate: "admin/{action}",
-                defaults: new { controller = "Admin" }
-            );
-
-            config.Routes.MapHttpRoute(
-                name: "apiDefault",
-                routeTemplate: "api/{indexerID}",
-                defaults: new { controller = "Torznab", action = "Call" }
-            );
-
-            config.Routes.MapHttpRoute(
-               name: "api",
-               routeTemplate: "api/{indexerID}/api",
-               defaults: new { controller = "Torznab", action = "Call" }
-           );
-
-            config.Routes.MapHttpRoute(
-               name: "torznabDefault",
-               routeTemplate: "torznab/{indexerID}",
-               defaults: new { controller = "Torznab", action = "Call" }
-           );
-
-            config.Routes.MapHttpRoute(
-               name: "torznab",
-               routeTemplate: "torznab/{indexerID}/api",
-               defaults: new { controller = "Torznab", action = "Call" }
-           );
-
-            config.Routes.MapHttpRoute(
-              name: "potatoDefault",
-              routeTemplate: "potato/{indexerID}",
-              defaults: new { controller = "Potato", action = "Call" }
-          );
-
-            config.Routes.MapHttpRoute(
-               name: "potato",
-               routeTemplate: "potato/{indexerID}/api",
-               defaults: new { controller = "Potato", action = "Call" }
-           );
-
-            config.Routes.MapHttpRoute(
-                name: "download",
-                routeTemplate: "dl/{indexerID}/{apiKey}",
-                defaults: new { controller = "Download", action = "Download" }
-            );
-
-            config.Routes.MapHttpRoute(
-              name: "blackhole",
-              routeTemplate: "bh/{indexerID}/{apikey}",
-              defaults: new { controller = "Blackhole", action = "Blackhole" }
-          );
-
-            appBuilder.UseWebApi(config);
-
-
-            appBuilder.UseFileServer(new FileServerOptions
-            {
-                RequestPath = new PathString(string.Empty),
-                FileSystem = new PhysicalFileSystem(Engine.ConfigService.GetContentFolder()),
-                EnableDirectoryBrowsing = false,
-
-            });
-
-        }
-    }
-}
->>>>>>> 4ce6f6b0
+using Owin;
+using System;
+using System.Collections.Generic;
+using System.Linq;
+using System.Reflection;
+using System.Text;
+using System.Threading.Tasks;
+using System.Web.Http;
+using Autofac.Integration.WebApi;
+using Microsoft.Owin;
+using Jackett;
+using Microsoft.Owin.StaticFiles;
+using Microsoft.Owin.FileSystems;
+using Autofac;
+using Jackett.Services;
+using System.Web.Http.Tracing;
+using Jackett.Utils;
+using Microsoft.AspNet.Identity;
+
+[assembly: OwinStartup(typeof(Startup))]
+namespace Jackett
+{
+    public class Startup
+    {
+        public static bool TracingEnabled
+        {
+            get;
+            set;
+        }
+
+        public static bool LogRequests
+        {
+            get;
+            set;
+        }
+
+        public static string ClientOverride
+        {
+            get;
+            set;
+        }
+
+        public static bool? DoSSLFix
+        {
+            get;
+            set;
+        }
+
+        public static bool? IgnoreSslErrors
+        {
+            get;
+            set;
+        }
+
+        public void Configuration(IAppBuilder appBuilder)
+        {
+            // Configure Web API for self-host. 
+            var config = new HttpConfiguration();
+
+            appBuilder.Use<WebApiRootRedirectMiddleware>();
+
+            // Setup tracing if enabled
+            if (TracingEnabled)
+            {
+                config.EnableSystemDiagnosticsTracing();
+                config.Services.Replace(typeof(ITraceWriter), new WebAPIToNLogTracer());
+            }
+            // Add request logging if enabled
+            if (LogRequests)
+            {
+                config.MessageHandlers.Add(new WebAPIRequestLogger());
+            }
+            config.DependencyResolver = new AutofacWebApiDependencyResolver(Engine.GetContainer());
+            config.MapHttpAttributeRoutes();
+
+            config.Routes.MapHttpRoute(
+                name: "Admin",
+                routeTemplate: "admin/{action}",
+                defaults: new { controller = "Admin" }
+            );
+
+            config.Routes.MapHttpRoute(
+                name: "apiDefault",
+                routeTemplate: "api/{indexerID}",
+                defaults: new { controller = "Torznab", action = "Call" }
+            );
+
+            config.Routes.MapHttpRoute(
+               name: "api",
+               routeTemplate: "api/{indexerID}/api",
+               defaults: new { controller = "Torznab", action = "Call" }
+           );
+
+            config.Routes.MapHttpRoute(
+               name: "torznabDefault",
+               routeTemplate: "torznab/{indexerID}",
+               defaults: new { controller = "Torznab", action = "Call" }
+           );
+
+            config.Routes.MapHttpRoute(
+               name: "torznab",
+               routeTemplate: "torznab/{indexerID}/api",
+               defaults: new { controller = "Torznab", action = "Call" }
+           );
+
+            config.Routes.MapHttpRoute(
+              name: "potatoDefault",
+              routeTemplate: "potato/{indexerID}",
+              defaults: new { controller = "Potato", action = "Call" }
+          );
+
+            config.Routes.MapHttpRoute(
+               name: "potato",
+               routeTemplate: "potato/{indexerID}/api",
+               defaults: new { controller = "Potato", action = "Call" }
+           );
+
+            config.Routes.MapHttpRoute(
+                name: "download",
+                routeTemplate: "dl/{indexerID}/{apiKey}",
+                defaults: new { controller = "Download", action = "Download" }
+            );
+
+            config.Routes.MapHttpRoute(
+              name: "blackhole",
+              routeTemplate: "bh/{indexerID}/{apikey}",
+              defaults: new { controller = "Blackhole", action = "Blackhole" }
+          );
+
+            appBuilder.UseWebApi(config);
+
+
+            appBuilder.UseFileServer(new FileServerOptions
+            {
+                RequestPath = new PathString(string.Empty),
+                FileSystem = new PhysicalFileSystem(Engine.ConfigService.GetContentFolder()),
+                EnableDirectoryBrowsing = false,
+
+            });
+
+        }
+    }
+}